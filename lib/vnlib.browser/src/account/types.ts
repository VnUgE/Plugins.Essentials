--- conflicted
+++ resolved
@@ -101,12 +101,6 @@
 type HttpMethod = 'GET' | 'POST' | 'PUT' | 'DELETE'
 
 export interface AccountRpcGetResult{
-<<<<<<< HEAD
-    readonly httpMethods: HttpMethod[];
-    readonly rpc_methods: AccountRpcMethod[];
-    readonly accept_content_type: string;
-    readonly properties: object[];
-=======
     readonly http_methods: HttpMethod[];
     readonly rpc_methods: AccountRpcMethod[];
     readonly accept_content_type: string;
@@ -115,7 +109,6 @@
         readonly authenticated: boolean;
         readonly is_local_account: boolean;
     }
->>>>>>> 3adc6f69
 }
 
 export interface AccountRpcApi<TMethod>{
