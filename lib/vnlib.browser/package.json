--- conflicted
+++ resolved
@@ -4,19 +4,13 @@
   "author": "Vaughn Nugent",
   "description": "Framework-agnostic JavaScript library for connecting with VNLib Essentials plugins. Optional Vue and VueUse integrations available.",
   "repository": "https://github.com/VnUgE/Plugins.Essentials/tree/master/lib/vnlib.browser",
-<<<<<<< HEAD
-  "copyright": "Copyright © 2025 Vaughn Nugent",
-  "output": "bin",
-=======
   "copyright":"Copyright \u00A9 2025 Vaughn Nugent",
   "output": "bin",
   "artifacts": "release.tgz",
->>>>>>> b8b8a648
   "type": "module",
   "main": "./dist/index.js",
   "types": "./dist/index.d.ts",
   "typings": "./dist/index.d.ts",
-<<<<<<< HEAD
   "exports": {
     ".": {
       "types": "./dist/index.d.ts",
@@ -27,8 +21,6 @@
       "default": "./dist/vue.js"
     }
   },
-=======
->>>>>>> b8b8a648
   "scripts": {
     "build": "tsc",
     "clean": "if exist dist ( rd /S /Q lib)"
