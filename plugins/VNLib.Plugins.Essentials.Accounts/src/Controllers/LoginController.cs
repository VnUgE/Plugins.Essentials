--- conflicted
+++ resolved
@@ -584,7 +584,6 @@
 
         private sealed class LoginConfigJson : IOnConfigValidation
         {
-<<<<<<< HEAD
 
             [JsonPropertyName("max_login_attempts")]
             public uint MaxLoginAttempts { get; init; } = 5;
@@ -609,33 +608,5 @@
                 Validate.Range(UsernameMaxChars, 1, 128, "username_max_chars");
             }
         }
-
-    }
-=======
->>>>>>> f2ceed46
-
-            [JsonPropertyName("max_login_attempts")]
-            public uint MaxLoginAttempts { get; init; } = 5;
-
-            [JsonPropertyName("failed_attempt_timeout_sec")]
-            public int FailedAttemptTimeoutSec { get; init; } = 600;
-
-            /// <summary>
-            /// A value that indicates if the email address is required for 
-            /// a username value
-            /// </summary>
-            [JsonPropertyName("enforce_email_address")]
-            public bool EnforceEmailAddress { get; init; }
-
-            [JsonPropertyName("username_max_chars")]
-            public int UsernameMaxChars { get; init; } = 64;
-
-            public void OnValidate()
-            {
-                Validate.Range(MaxLoginAttempts, 1u, 100u, "max_login_attempts");
-                Validate.Range(FailedAttemptTimeoutSec, 60, 3600, "failed_attempt_timeout_sec");
-                Validate.Range(UsernameMaxChars, 1, 128, "username_max_chars");
-            }
-        }
     }
 }